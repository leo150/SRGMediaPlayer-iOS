{
  "name": "SRGMediaPlayer",
<<<<<<< HEAD
  "version": "1.6.5",
=======
  "version": "1.6.6",
>>>>>>> c17c0f79
  "summary": "Shared media player for SRG mobile apps.",
  "homepage": "https://github.com/SRGSSR/SRGMediaPlayer-iOS",
  "authors": {
    "Frédéric Humbert-Droz": "fred.hd@me.com",
    "Cédric Luthi": "cedric.luthi@rts.ch",
    "Cédric Foellmi": "cedric@onekilopars.ec",
    "Samuel Défago": "defagos@gmail.com"
  },
  "license": {
    "type": "MIT"
  },
  "source": {
    "git": "https://github.com/SRGSSR/SRGMediaPlayer-iOS.git",
    "branch": "master",
<<<<<<< HEAD
    "tag": "1.6.5"
=======
    "tag": "1.6.6"
>>>>>>> c17c0f79
  },
  "platforms": {
    "ios": "7.0"
  },
  "requires_arc": true,
  "source_files": "RTSMediaPlayer",
  "public_header_files": "RTSMediaPlayer/*.h",
  "private_header_files": "RTSMediaPlayer/*+Private.h",
  "resource_bundles": {
    "SRGMediaPlayer": [
      "RTSMediaPlayer/*.xib",
      "RTSMediaPlayer/*.png",
      "RTSMediaPlayer/*.lproj"
    ]
  },
  "dependencies": {
    "libextobjc/EXTScope": [
      "~> 0.4.1"
    ],
    "TransitionKit": [
      "~> 2.2.0"
    ]
  },
  "subspecs": [
    {
      "name": "Version",
      "source_files": [
        "RTSMediaPlayer/RTSMediaPlayerVersion.m",
        "RTSMediaPlayer/RTSMediaPlayerVersion.h"
      ],
<<<<<<< HEAD
      "compiler_flags": "-DRTS_MEDIA_PLAYER_VERSION=1.6.5"
=======
      "compiler_flags": "-DRTS_MEDIA_PLAYER_VERSION=1.6.6"
>>>>>>> c17c0f79
    }
  ]
}<|MERGE_RESOLUTION|>--- conflicted
+++ resolved
@@ -1,10 +1,6 @@
 {
   "name": "SRGMediaPlayer",
-<<<<<<< HEAD
-  "version": "1.6.5",
-=======
   "version": "1.6.6",
->>>>>>> c17c0f79
   "summary": "Shared media player for SRG mobile apps.",
   "homepage": "https://github.com/SRGSSR/SRGMediaPlayer-iOS",
   "authors": {
@@ -19,11 +15,7 @@
   "source": {
     "git": "https://github.com/SRGSSR/SRGMediaPlayer-iOS.git",
     "branch": "master",
-<<<<<<< HEAD
-    "tag": "1.6.5"
-=======
     "tag": "1.6.6"
->>>>>>> c17c0f79
   },
   "platforms": {
     "ios": "7.0"
@@ -54,11 +46,7 @@
         "RTSMediaPlayer/RTSMediaPlayerVersion.m",
         "RTSMediaPlayer/RTSMediaPlayerVersion.h"
       ],
-<<<<<<< HEAD
-      "compiler_flags": "-DRTS_MEDIA_PLAYER_VERSION=1.6.5"
-=======
       "compiler_flags": "-DRTS_MEDIA_PLAYER_VERSION=1.6.6"
->>>>>>> c17c0f79
     }
   ]
 }